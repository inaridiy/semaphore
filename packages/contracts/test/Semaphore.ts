--- conflicted
+++ resolved
@@ -37,16 +37,7 @@
 
     describe("# createGroup", () => {
         it("Should not create a group if the tree depth is not supported", async () => {
-<<<<<<< HEAD
-            const transaction = contract["createGroup(uint256,uint256,address)"](groupId, 10, accounts[0])
-=======
-            const transaction = semaphoreContract["createGroup(uint256,uint256,uint256,address)"](
-                groupId,
-                10,
-                0,
-                accounts[0]
-            )
->>>>>>> f7367b63
+            const transaction = semaphoreContract["createGroup(uint256,uint256,address)"](groupId, 10, accounts[0])
 
             await expect(transaction).to.be.revertedWithCustomError(
                 semaphoreContract,
@@ -59,11 +50,7 @@
                 .connect(signers[1])
                 ["createGroup(uint256,uint256,address)"](groupId, treeDepth, accounts[1])
 
-<<<<<<< HEAD
-            await expect(transaction).to.emit(contract, "GroupCreated").withArgs(groupId, treeDepth, group.zeroValue)
-=======
-            await expect(transaction).to.emit(semaphoreContract, "GroupCreated").withArgs(groupId, treeDepth, 0)
->>>>>>> f7367b63
+            await expect(transaction).to.emit(semaphoreContract, "GroupCreated").withArgs(groupId, treeDepth, group.zeroValue)
             await expect(transaction)
                 .to.emit(semaphoreContract, "GroupAdminUpdated")
                 .withArgs(groupId, constants.AddressZero, accounts[1])
@@ -71,9 +58,8 @@
 
         it("Should create a group with a custom Merkle tree root expiration", async () => {
             const groupId = 2
-<<<<<<< HEAD
             const group = new Group(2)
-            const transaction = await contract.connect(signers[1])["createGroup(uint256,uint256,address,uint256)"](
+            const transaction = await semaphoreContract.connect(signers[1])["createGroup(uint256,uint256,address,uint256)"](
                 groupId,
                 treeDepth,
                 accounts[0],
@@ -83,23 +69,7 @@
             await contract.addMember(groupId, members[1])
             await contract.addMember(groupId, members[2])
 
-            await expect(transaction).to.emit(contract, "GroupCreated").withArgs(groupId, treeDepth, group.zeroValue)
-=======
-            const transaction = await semaphoreContract
-                .connect(signers[1])
-                ["createGroup(uint256,uint256,uint256,address,uint256)"](
-                    groupId,
-                    treeDepth,
-                    0,
-                    accounts[0],
-                    5 // 5 seconds.
-                )
-            await semaphoreContract.addMember(groupId, members[0])
-            await semaphoreContract.addMember(groupId, members[1])
-            await semaphoreContract.addMember(groupId, members[2])
-
-            await expect(transaction).to.emit(semaphoreContract, "GroupCreated").withArgs(groupId, treeDepth, 0)
->>>>>>> f7367b63
+            await expect(transaction).to.emit(semaphoreContract, "GroupCreated").withArgs(groupId, treeDepth, group.zeroValue)
             await expect(transaction)
                 .to.emit(semaphoreContract, "GroupAdminUpdated")
                 .withArgs(groupId, constants.AddressZero, accounts[0])
@@ -177,11 +147,7 @@
 
             group.addMembers(members)
 
-<<<<<<< HEAD
-            await contract["createGroup(uint256,uint256,address)"](groupId, treeDepth, accounts[0])
-=======
-            await semaphoreContract["createGroup(uint256,uint256,uint256,address)"](groupId, treeDepth, 0, accounts[0])
->>>>>>> f7367b63
+            await semaphoreContract["createGroup(uint256,uint256,address)"](groupId, treeDepth, accounts[0])
 
             const transaction = semaphoreContract.addMembers(groupId, members)
 
@@ -212,13 +178,8 @@
 
             group.updateMember(0, BigInt(4))
 
-<<<<<<< HEAD
-            await contract["createGroup(uint256,uint256,address)"](groupId, treeDepth, accounts[0])
-            await contract.addMembers(groupId, members)
-=======
-            await semaphoreContract["createGroup(uint256,uint256,uint256,address)"](groupId, treeDepth, 0, accounts[0])
+            await semaphoreContract["createGroup(uint256,uint256,address)"](groupId, treeDepth, accounts[0])
             await semaphoreContract.addMembers(groupId, members)
->>>>>>> f7367b63
 
             const { siblings, pathIndices, root } = group.generateMerkleProof(0)
 
@@ -251,13 +212,8 @@
 
             group.removeMember(2)
 
-<<<<<<< HEAD
-            await contract["createGroup(uint256,uint256,address)"](groupId, treeDepth, accounts[0])
-            await contract.addMembers(groupId, members)
-=======
-            await semaphoreContract["createGroup(uint256,uint256,uint256,address)"](groupId, treeDepth, 0, accounts[0])
+            await semaphoreContract["createGroup(uint256,uint256,address)"](groupId, treeDepth, accounts[0])
             await semaphoreContract.addMembers(groupId, members)
->>>>>>> f7367b63
 
             const { siblings, pathIndices, root } = group.generateMerkleProof(2)
 
