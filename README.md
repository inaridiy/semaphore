<p align="center">
    <h1 align="center">
      <picture>
        <source media="(prefers-color-scheme: dark)" srcset="https://github.com/semaphore-protocol/website/blob/main/static/img/semaphore-icon-dark.svg">
        <source media="(prefers-color-scheme: light)" srcset="https://github.com/semaphore-protocol/website/blob/main/static/img/semaphore-icon.svg">
        <img width="40" alt="Semaphore icon" src="https://github.com/semaphore-protocol/website/blob/main/static/img/semaphore-icon.svg">
      </picture>
      Semaphore
    </h1>
</p>

<p align="center">
    <a href="https://github.com/semaphore-protocol" target="_blank">
        <img src="https://img.shields.io/badge/project-Semaphore-blue.svg?style=flat-square">
    </a>
    <a href="/LICENSE">
        <img alt="Github license" src="https://img.shields.io/github/license/semaphore-protocol/semaphore.svg?style=flat-square">
    </a>
    <a href="https://github.com/semaphore-protocol/semaphore/actions?query=workflow%3Aproduction">
        <img alt="GitHub Workflow test" src="https://img.shields.io/github/actions/workflow/status/semaphore-protocol/semaphore/production.yml?branch=main&label=test&style=flat-square&logo=github">
    </a>
    <a href="https://coveralls.io/github/semaphore-protocol/semaphore">
        <img alt="Coveralls" src="https://img.shields.io/coveralls/github/semaphore-protocol/semaphore?style=flat-square&logo=coveralls">
    </a>
    <a href="https://deepscan.io/dashboard#view=project&tid=16502&pid=22324&bid=657461">
        <img src="https://deepscan.io/api/teams/16502/projects/22324/branches/657461/badge/grade.svg" alt="DeepScan grade">
    </a>
    <a href="https://eslint.org/">
        <img alt="Linter eslint" src="https://img.shields.io/badge/linter-eslint-8080f2?style=flat-square&logo=eslint">
    </a>
    <a href="https://prettier.io/">
        <img alt="Code style prettier" src="https://img.shields.io/badge/code%20style-prettier-f8bc45?style=flat-square&logo=prettier">
    </a>
    <img alt="Repository top language" src="https://img.shields.io/github/languages/top/semaphore-protocol/semaphore?style=flat-square">
    <a href="https://www.gitpoap.io/gh/semaphore-protocol/semaphore" target="_blank">
        <img src="https://public-api.gitpoap.io/v1/repo/semaphore-protocol/semaphore/badge">
    </a>

</p>

<div align="center">
    <h4>
        <a href="/CONTRIBUTING.md">
            👥 Contributing
        </a>
        <span>&nbsp;&nbsp;|&nbsp;&nbsp;</span>
        <a href="/CODE_OF_CONDUCT.md">
            🤝 Code of conduct
        </a>
        <span>&nbsp;&nbsp;|&nbsp;&nbsp;</span>
        <a href="https://github.com/semaphore-protocol/semaphore/contribute">
            🔎 Issues
        </a>
        <span>&nbsp;&nbsp;|&nbsp;&nbsp;</span>
        <a href="https://semaphore.pse.dev/discord">
            🗣️ Chat &amp; Support
        </a>
    </h4>
</div>

| Semaphore is a protocol, designed to be a simple and generic privacy layer for Ethereum DApps. Using zero knowledge, Ethereum users can prove their membership of a group and send signals such as votes or endorsements without revealing their original identity. |
| ------------------------------------------------------------------------------------------------------------------------------------------------------------------------------------------------------------------------------------------------------------------- |

The core of the Semaphore protocol is in the [circuit logic](/packages/circuits/scheme.png). However Semaphore also provides [Solidity contracts](/packages/contracts) and JavaScript libraries to make the steps for offchain proof creation and onchain verification easier. To learn more about Semaphore visit [semaphore.pse.dev](https://semaphore.pse.dev).

## 📦 Packages

<table>
    <th>Package</th>
    <th>Version</th>
    <th>Downloads</th>
    <tbody>
        <tr>
            <td>
                <a href="/packages/contracts">
                    @semaphore-protocol/contracts
                </a>
            </td>
            <td>
                <!-- NPM version -->
                <a href="https://npmjs.org/package/@semaphore-protocol/contracts">
                    <img src="https://img.shields.io/npm/v/@semaphore-protocol/contracts.svg?style=flat-square" alt="NPM version" />
                </a>
            </td>
            <td>
                <!-- Downloads -->
                <a href="https://npmjs.org/package/@semaphore-protocol/contracts">
                    <img src="https://img.shields.io/npm/dm/@semaphore-protocol/contracts.svg?style=flat-square" alt="Downloads" />
                </a>
            </td>
        </tr>
        <tr>
            <td>
                <a href="/packages/identity">
                    @semaphore-protocol/identity
                </a>
                <a href="https://js.semaphore.pse.dev/modules/_semaphore_protocol_identity">
                    (docs)
                </a>
            </td>
            <td>
                <!-- NPM version -->
                <a href="https://npmjs.org/package/@semaphore-protocol/identity">
                    <img src="https://img.shields.io/npm/v/@semaphore-protocol/identity.svg?style=flat-square" alt="NPM version" />
                </a>
            </td>
            <td>
                <!-- Downloads -->
                <a href="https://npmjs.org/package/@semaphore-protocol/identity">
                    <img src="https://img.shields.io/npm/dm/@semaphore-protocol/identity.svg?style=flat-square" alt="Downloads" />
                </a>
            </td>
        </tr>
        <tr>
            <td>
                <a href="/packages/group">
                    @semaphore-protocol/group
                </a>
                <a href="https://js.semaphore.pse.dev/modules/_semaphore_protocol_group">
                    (docs)
                </a>
            </td>
            <td>
                <!-- NPM version -->
                <a href="https://npmjs.org/package/@semaphore-protocol/group">
                    <img src="https://img.shields.io/npm/v/@semaphore-protocol/group.svg?style=flat-square" alt="NPM version" />
                </a>
            </td>
            <td>
                <!-- Downloads -->
                <a href="https://npmjs.org/package/@semaphore-protocol/group">
                    <img src="https://img.shields.io/npm/dm/@semaphore-protocol/group.svg?style=flat-square" alt="Downloads" />
                </a>
            </td>
        </tr>
        <tr>
            <td>
                <a href="/packages/proof">
                    @semaphore-protocol/proof
                </a>
                <a href="https://js.semaphore.pse.dev/modules/_semaphore_protocol_proof">
                    (docs)
                </a>
            </td>
            <td>
                <!-- NPM version -->
                <a href="https://npmjs.org/package/@semaphore-protocol/proof">
                    <img src="https://img.shields.io/npm/v/@semaphore-protocol/proof.svg?style=flat-square" alt="NPM version" />
                </a>
            </td>
            <td>
                <!-- Downloads -->
                <a href="https://npmjs.org/package/@semaphore-protocol/proof">
                    <img src="https://img.shields.io/npm/dm/@semaphore-protocol/proof.svg?style=flat-square" alt="Downloads" />
                </a>
            </td>
        </tr>
        <tr>
            <td>
                <a href="/packages/data">
                    @semaphore-protocol/data
                </a>
                <a href="https://js.semaphore.pse.dev/modules/_semaphore_protocol_data">
                    (docs)
                </a>
            </td>
            <td>
                <!-- NPM version -->
                <a href="https://npmjs.org/package/@semaphore-protocol/data">
                    <img src="https://img.shields.io/npm/v/@semaphore-protocol/data.svg?style=flat-square" alt="NPM version" />
                </a>
            </td>
            <td>
                <!-- Downloads -->
                <a href="https://npmjs.org/package/@semaphore-protocol/data">
                    <img src="https://img.shields.io/npm/dm/@semaphore-protocol/data.svg?style=flat-square" alt="Downloads" />
                </a>
            </td>
        </tr>
        <tr>
            <td>
                <a href="/packages/hardhat">
                    @semaphore-protocol/hardhat
                </a>
            </td>
            <td>
                <!-- NPM version -->
                <a href="https://npmjs.org/package/@semaphore-protocol/hardhat">
                    <img src="https://img.shields.io/npm/v/@semaphore-protocol/hardhat.svg?style=flat-square" alt="NPM version" />
                </a>
            </td>
            <td>
                <!-- Downloads -->
                <a href="https://npmjs.org/package/@semaphore-protocol/hardhat">
                    <img src="https://img.shields.io/npm/dm/@semaphore-protocol/hardhat.svg?style=flat-square" alt="Downloads" />
                </a>
            </td>
        </tr>
        <tr>
            <td>
                <a href="/packages/cli">
                    @semaphore-protocol/cli
                </a>
            </td>
            <td>
                <!-- NPM version -->
                <a href="https://npmjs.org/package/@semaphore-protocol/cli">
                    <img src="https://img.shields.io/npm/v/@semaphore-protocol/cli.svg?style=flat-square" alt="NPM version" />
                </a>
            </td>
            <td>
                <!-- Downloads -->
                <a href="https://npmjs.org/package/@semaphore-protocol/cli">
                    <img src="https://img.shields.io/npm/dm/@semaphore-protocol/cli.svg?style=flat-square" alt="Downloads" />
                </a>
            </td>
        </tr>
        <tr>
            <td>
                <a href="/packages/heyauthn">
                    @semaphore-protocol/heyauthn
                </a>
                <a href="https://js.semaphore.pse.dev/modules/_semaphore_protocol_heyauthn">
                    (docs)
                </a>
            </td>
            <td>
                <!-- NPM version -->
                <a href="https://npmjs.org/package/@semaphore-protocol/heyauthn">
                    <img src="https://img.shields.io/npm/v/@semaphore-protocol/heyauthn.svg?style=flat-square" alt="NPM version" />
                </a>
            </td>
            <td>
                <!-- Downloads -->
                <a href="https://npmjs.org/package/@semaphore-protocol/heyauthn">
                    <img src="https://img.shields.io/npm/dm/@semaphore-protocol/heyauthn.svg?style=flat-square" alt="Downloads" />
                </a>
            </td>
        </tr>
    <tbody>
</table>

## 💡 Projects

The following are some of the internal and external projects that use Semaphore. If you want to include your project, open an [issue](https://github.com/semaphore-protocol/semaphore/issues/new?assignees=&labels=documentation++%F0%9F%93%96&template=----project.md&title=) or create a PR by adding the project information to the `projects.json` file.

<table>
    <th>Project</th>
    <th>Description</th>
    <th>Links</th>
    <tbody>
        <tr>
            <td>
<<<<<<< HEAD
                <a href="https://bandada.pse.dev">
                    Bandada
                </a>
            </td>
            <td>
                An open-source system for managing privacy-preserving groups of anonymous individuals. Create and manage onchain and offchain Semaphore groups using UI or API.
            </td>
            <td>    
                <a href="https://github.com/privacy-scaling-explorations/bandada">
                    Github
                </a>|
                <a href="https://discord.com/invite/sF5CT5rzrR">
                    Discord
                </a>
            </td>
        </tr>
        <tr>
            <td>
                <a href="https://explorer.semaphore.appliedzkp.org">
=======
                <a href="https://explorer.semaphore.pse.dev">
>>>>>>> 715b1f8a
                    Semaphore Explorer
                </a>
            </td>
            <td>
                Semaphore explorer for on-chain groups.
            </td>
            <td>    
                <a href="https://github.com/semaphore-protocol/explorer">
                    Github
                </a>|
                <a href="https://semaphore.pse.dev/discord">
                    Discord
                </a>
            </td>
        </tr>
        <tr>
            <td>
                <a href="https://discord.com/api/oauth2/authorize?client_id=1082429985496772628&permissions=1024&scope=bot">
                    Semaphore Discord Bot
                </a>
            </td>
            <td>
                A Discord bot for Semaphore.
            </td>
            <td>    
                <a href="https://github.com/semaphore-protocol/discord-bot">
                    Github
                </a>|
                <a href="https://semaphore.pse.dev/discord">
                    Discord
                </a>
            </td>
        </tr>
        <tr>
            <td>
                <a href="https://developer.unirep.io">
                    Unirep
                </a>
            </td>
            <td>
                Private and nonrepudiable reputation system based on ZKP.
            </td>
            <td>    
                <a href="https://github.com/Unirep">
                    Github
                </a>|
                <a href="https://discord.gg/VzMMDJmYc5">
                    Discord
                </a>
            </td>
        </tr>
        <tr>
            <td>
                <a href="https://zk-proof-of-humanity.vercel.app">
                    ZK Proof of Humanity
                </a>
            </td>
            <td>
                A project to allows humans, registered in Proof of Humanity, to prove their humanity without doxing.
            </td>
            <td>    
                <a href="https://github.com/elmol/zk-proof-of-humanity">
                    Github
                </a>
            </td>
        </tr>
        <tr>
            <td>
                Plurality
            </td>
            <td>
                An Identity Lego Building Block for dapp creators that lets them identify their users without</br> using any third-party KYC provider or other middlemen, whilst preserving the privacy of users.
            </td>
            <td>    
                <a href="https://github.com/Web3-Plurality">
                    Github
                </a>
            </td>
        </tr>
        <tr>
            <td>
                <a href="https://zerotherapy.vercel.app">
                    ZeroTherapy
                </a>
            </td>
            <td>
                AMA privacy application built with Semaphore.
            </td>
            <td>    
                <a href="https://github.com/Pushpit07/ZeroTherapy">
                    Github
                </a>
            </td>
        </tr>
        <tr>
            <td>
                <a href="https://bq2.netlify.app/">
                    Block Qualified
                </a>
            </td>
            <td>
                On-chain and privacy preserving education platform built on Semaphore.
            </td>
            <td>    
                <a href="https://github.com/0xdeenz/bq2">
                    Github
                </a>
            </td>
        </tr>
        <tr>
            <td>
                <a href="https://stealthcomms.surge.sh/">
                    StealthComms
                </a>
            </td>
            <td>
                A project that allows users to prove their membership in a group and send messages/signals without revealing their original identity.
            </td>
            <td>    
                <a href="https://github.com/atomniketh/zk-app">
                    Github
                </a>
            </td>
        </tr>
    <tbody>
</table>

## 🛠 Install

Clone this repository:

```bash
git clone https://github.com/semaphore-protocol/semaphore.git
```

And install the dependencies:

```bash
cd semaphore && yarn
```

## 📜 Usage

Copy the `.env.example` file as `.env`:

```bash
cp .env.example .env
```

And add your environment variables.

### Code quality and formatting

Run [ESLint](https://eslint.org/) to analyze the code and catch bugs:

```bash
yarn lint
```

Run [Prettier](https://prettier.io/) to check formatting rules:

```bash
yarn prettier
```

Or to automatically format the code:

```bash
yarn prettier:write
```

### Conventional commits

Semaphore uses [conventional commits](https://www.conventionalcommits.org/en/v1.0.0/). A [command line utility](https://github.com/commitizen/cz-cli) to commit using the correct syntax can be used by running:

```bash
yarn commit
```

It will also automatically check that the modified files comply with ESLint and Prettier rules.

### Snark artifacts

Download the Semaphore snark artifacts needed to generate and verify proofs:

```bash
yarn download:snark-artifacts
```

### Testing

Run [Jest](https://jestjs.io/) to test the JS libraries:

```bash
yarn test:libraries
```

Run [Mocha](https://mochajs.org/) to test the contracts:

```bash
yarn test:contracts
```

Or test everything with:

```bash
yarn test
```

### Build libraries & compile contracts

Run [Rollup](https://www.rollupjs.org) to build all the packages:

```bash
yarn build:libraries
```

Compile the smart contracts with [Hardhat](https://hardhat.org/):

```bash
yarn compile:contracts
```

### Documentation (JS libraries)

Run [TypeDoc](https://typedoc.org/) to generate a documentation website for each package:

```bash
yarn docs
```

The output will be placed on the `docs` folder.<|MERGE_RESOLUTION|>--- conflicted
+++ resolved
@@ -251,7 +251,6 @@
     <tbody>
         <tr>
             <td>
-<<<<<<< HEAD
                 <a href="https://bandada.pse.dev">
                     Bandada
                 </a>
@@ -270,10 +269,7 @@
         </tr>
         <tr>
             <td>
-                <a href="https://explorer.semaphore.appliedzkp.org">
-=======
                 <a href="https://explorer.semaphore.pse.dev">
->>>>>>> 715b1f8a
                     Semaphore Explorer
                 </a>
             </td>
